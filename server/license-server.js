--- conflicted
+++ resolved
@@ -28,7 +28,7 @@
 
     const today = new Date().toISOString().split("T")[0];
     if (user.lastRequestDate.toISOString().split("T")[0] !== today) {
-        user.lastRequestDate = today;
+        user.lastRequestDate = new Date();
         user.dailyRequests = 0;
     }
 
@@ -48,12 +48,8 @@
             return res.status(429).json({ error: "Daily request limit exceeded", suggestUpgrade: true });
         }
         res.json({ message: "Request allowed" });
-<<<<<<< HEAD
     } catch (error) {
         console.error("Error in /check:", error);
-=======
-    } catch {
->>>>>>> 057004fd
         res.status(500).json({ error: "Internal server error" });
     }
 });
@@ -65,12 +61,8 @@
             return res.status(404).json({ error: "User not found" });
         }
         res.json(user);
-<<<<<<< HEAD
     } catch (error) {
         console.error("Error in /user:", error);
-=======
-    } catch {
->>>>>>> 057004fd
         res.status(500).json({ error: "Internal server error" });
     }
 });
@@ -88,12 +80,8 @@
         }
 
         res.json(tierInfo);
-<<<<<<< HEAD
     } catch (error) {
         console.error("Error in /tier-info:", error);
-=======
-    } catch {
->>>>>>> 057004fd
         res.status(500).json({ error: "Internal server error" });
     }
 });
