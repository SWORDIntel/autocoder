import chalk from "chalk";
import { exec } from "child_process";
import { promisify } from "util";
import { CONFIG } from "./config.js";
import FileManager from "./fileManager.js";
import CodeGenerator from "./codeGenerator.js";
import path from "path";
import inquirer from "inquirer";
import ora from "ora";
import fs from "fs/promises";
import { getResponse } from "./model.js";
import MemoryManager from "./server/memoryManager.js";

const execAsync = promisify(exec);

const CodeAnalyzer = {
    async recordMemory(file, learnings, tags) {
        const dbUrl = process.env.MONGO_URI || "mongodb://localhost:27017/autocode_memory";
        await MemoryManager.connect(dbUrl);

        try {
            const project = path.basename(process.cwd());
            const code = await FileManager.read(file);
            const fileExtension = path.extname(file);
            const language = this.getLanguageFromExtension(fileExtension);

            const userTags = (tags || '').split(',').map(tag => tag.trim()).filter(Boolean);
            const finalTags = [...new Set([language, ...userTags])];

            await MemoryManager.saveMemory({
                project,
                file,
                code,
                learnings,
                tags: finalTags,
            });
            // Return a success message for the UI to handle
            return `✅ Memory successfully recorded for ${file}.`;
        } catch (error) {
            // Log the full error for debugging but return a user-friendly message
            console.error(chalk.red(`❌ An error occurred during memory recording for ${file}:`), error);
            return `❌ Error recording memory: ${error.message}`;
        } finally {
            await MemoryManager.disconnect();
        }
    },

    async runLintChecks(filePath, ui) {
        ui.log(`🔍 Running code quality checks for ${filePath}...`);
        const fileExtension = path.extname(filePath);
        const language = this.getLanguageFromExtension(fileExtension);

        if (!language) {
            ui.log(`⚠️ No linter configured for file extension: ${fileExtension}`);
            return "";
        }

        const linter = CONFIG.languageConfigs[language].linter;
        try {
            const { stdout, stderr } = await execAsync(`npx ${linter} ${filePath}`, { encoding: "utf8" });
            if (stdout) ui.log(`⚠️ ${linter} warnings:\n${stdout}`);
            if (stderr) ui.log(`❌ ${linter} errors:\n${stderr}`);
            if (!stdout && !stderr) ui.log(`✅ ${linter} passed for ${filePath}`);
            return stdout || stderr;
        } catch (error) {
            const errorMessage = `❌ Error running ${linter}: ${error.message}`;
            ui.log(errorMessage);
            console.error(errorMessage, error);
            return error.stdout || error.stderr || error.message;
        }
    },

    async fixLintErrors(filePath, lintOutput, projectStructure, ui) {
        ui.log(`🔧 Attempting to fix lint errors for ${filePath}...`);
        try {
            if (lintOutput.includes("Cannot find module")) {
                await this.createMissingFilesFromLint(lintOutput, projectStructure, ui);
            }

            const fileContent = await FileManager.read(filePath);
            const fileExtension = path.extname(filePath);
            const language = this.getLanguageFromExtension(fileExtension);

            const prompt = `
Please fix the following linter errors in the ${language} file ${filePath}:
${lintOutput}
Current file content:
${fileContent}
Project structure:
${JSON.stringify(projectStructure, null, 2)}
Please provide the corrected code that addresses all the linter errors. Consider the project structure when making changes. Do not include any explanations or comments in your response, just provide the code.`;

            const response = await getResponse(prompt);

            await FileManager.write(filePath, response.content[0].text);
            ui.log(`✅ Lint errors fixed for ${filePath}`);
            await CodeGenerator.calculateTokenStats(response.usage?.input_tokens, response.usage?.output_tokens);
        } catch (error) {
            const errorMessage = `❌ Error fixing lint errors for ${filePath}: ${error.message}`;
            ui.log(errorMessage);
            console.error(errorMessage, error);
        }
    },

    async optimizeProjectStructure(projectStructure, ui) {
        ui.log("🔧 Optimizing project structure...");
        try {
            const prompt = `
Analyze the following project structure and provide optimization suggestions:

${JSON.stringify(projectStructure, null, 2)}

Please provide suggestions for optimizing the project structure, including:
1. Reorganizing files and folders
2. Splitting or merging modules
3. Improving naming conventions
4. Enhancing overall project architecture

Provide the suggestions in a structured format.
`;

            const response = await getResponse(prompt);

            ui.log("📊 Project structure optimization suggestions:");
            ui.log(response.content[0].text);
            await CodeGenerator.calculateTokenStats(response.usage?.input_tokens, response.usage?.output_tokens);
        } catch (error) {
            const errorMessage = `❌ Error optimizing project structure: ${error.message}`;
            ui.log(errorMessage);
            console.error(errorMessage, error);
        }
    },

    async analyzeCodeQuality(filePath) {
        const fileContent = await FileManager.read(filePath);
        const fileExtension = path.extname(filePath);
        const language = this.getLanguageFromExtension(fileExtension);

        const dbUrl = process.env.MONGO_URI || "mongodb://localhost:27017/autocode_memory";
        await MemoryManager.connect(dbUrl);
        let relatedMemories = [];
        try {
            const searchTags = [language, 'general'];
            relatedMemories = await MemoryManager.searchMemories(fileContent, searchTags);
        } catch (error) {
            console.error(chalk.red("❌ Error searching memories:"), error);
            // We can continue without memories, but we log the error.
        } finally {
            await MemoryManager.disconnect();
        }

        const memoryContext = relatedMemories.length > 0
            ? `Here are some related memories and learnings from past interactions with similar code. Use these to provide more insightful and context-aware suggestions:\n` +
              relatedMemories.map(mem => `---
File: ${mem.file}
Tags: ${mem.tags.join(', ')}
Learnings: ${mem.learnings}
Code Snippet:
\`\`\`${language}
${mem.code}
\`\`\`
---`).join('\n')
            : "No specific memories found for this code, but analyze it based on general best practices.";

        const prompt = `
Analyze the following ${language} code for quality and provide improvement suggestions:
${fileContent}
${memoryContext}
Please consider:
1. Adherence to DRY, KISS, and SRP principles
2. Code readability and maintainability
3. Potential performance improvements
4. Error handling and edge cases
5. Security considerations
6. ${language}-specific best practices
Provide the suggestions in a structured format.`;

        const response = await getResponse(prompt);
        await CodeGenerator.calculateTokenStats(response.usage?.input_tokens, response.usage?.output_tokens);

        // Return all necessary data for the UI to handle the next steps
        return {
            analysis: response.content[0].text,
            fileContent,
            language,
            filePath,
            relatedMemories,
        };
    },

    async detectMissingDependencies(projectStructure, ui) {
        ui.log("🔍 Detecting missing dependencies...");
        const packageContent = await this.getPackageFileContent(projectStructure);
        const prompt = `
    Analyze the following project structure and detect any missing dependencies or files:
    
    ${JSON.stringify(projectStructure, null, 2)}
    
    Dependencies graph:
    
    ${JSON.stringify(await this.analyzeDependencies(projectStructure), null, 2)}
    
    Package file content:
    ${packageContent}
    
    Please identify:
    1. Missing packages based on import statements for each supported language (e.g., {"javascript": ["react"], "python": ["numpy"]})
    2. Missing files that are referenced but not present in the project structure (please always return filenames based on repo root)
    3. Potential circular dependencies
    4. Dependencies listed in the package file but not used in the project
    5. Dependencies used in the project but not listed in the package file
    
    Provide the results in a single JSON code snippet.
    `;
        const response = await getResponse(prompt);

        ui.log("📊 Missing dependencies analysis:");
        ui.log(response.content[0].text);
        await CodeGenerator.calculateTokenStats(response.usage?.input_tokens, response.usage?.output_tokens);

        try {
            const jsonString = response.content?.[0]?.text?.match(/```json([\s\S]*?)```/)?.[1];
            if (jsonString) {
                const structuredResults = JSON.parse(jsonString);
                if (structuredResults) {
<<<<<<< HEAD
                    await this.createMissingFiles(structuredResults?.missingFiles || [], ui);
                    await this.installMissingPackages(structuredResults?.unlistedDependencies || structuredResults?.missingPackages || {}, ui);
                }
            }
        } catch (e) {
            const errorMessage = `❌ Error parsing or processing dependency analysis results: ${e.message}`;
            ui.log(errorMessage);
            console.error(errorMessage, e);
        }
    },

    async installMissingPackages(missingPackages, ui) {
        if (!missingPackages || Object.keys(missingPackages).length === 0) {
            ui.log("✅ No missing packages to install.");
            return;
        }

        ui.log("📦 Found missing packages. Attempting to install...");
=======
                    await this.createMissingFiles(structuredResults?.missingFiles || []);
                    await this.installMissingPackages(structuredResults?.unlistedDependencies || structuredResults?.missingPackages || {});
                }
            }
        } catch (e) {
            console.error(chalk.red("❌ Error parsing or processing dependency analysis results."), e);
        }
    },

    async installMissingPackages(missingPackages) {
        if (!missingPackages || Object.keys(missingPackages).length === 0) {
            console.log(chalk.green("✅ No missing packages to install."));
            return;
        }

        console.log(chalk.cyan("📦 Found missing packages."));
>>>>>>> 057004fd

        for (const [language, packages] of Object.entries(missingPackages)) {
            if (packages.length > 0) {
                const languageConfig = CONFIG.languageConfigs[language];
                if (!languageConfig) {
<<<<<<< HEAD
                    ui.log(`⚠️ No package manager configured for ${language}.`);
                    continue;
                }

                const packageManager = languageConfig.packageManager;
                let installCommand;
                switch (packageManager) {
                    case "npm": installCommand = `npm install ${packages.join(" ")}`; break;
                    case "pip": installCommand = `pip install ${packages.join(" ")}`; break;
                    case "bundler": installCommand = `bundle add ${packages.join(" ")}`; break;
                    case "composer": installCommand = `composer require ${packages.join(" ")}`; break;
                    case "cargo": installCommand = `cargo add ${packages.join(" ")}`; break;
                    default:
                        ui.log(`⚠️ Automatic installation not supported for ${language} with package manager: ${packageManager}. Please install manually.`);
                        continue;
                }

                ui.log(`Installing ${language} packages: ${packages.join(", ")}...`);
                try {
                    await execAsync(installCommand);
                    ui.log(`✅ ${language} packages installed successfully.`);
                } catch (error) {
                    ui.log(`❌ Error installing ${language} packages: ${error.message}`);
                    console.error(error); // Log full error to console for debugging
=======
                    console.log(chalk.yellow(`⚠️ No package manager configured for ${language}.`));
                    continue;
                }

                const { install } = await inquirer.prompt({
                    type: "confirm",
                    name: "install",
                    message: `Do you want to install the following ${language} package(s): ${packages.join(", ")}?`,
                    default: true,
                });

                if (install) {
                    const packageManager = languageConfig.packageManager;
                    let installCommand;
                    // Using a more robust way to construct the install command
                    switch (packageManager) {
                        case "npm":
                            installCommand = `npm install ${packages.join(" ")}`;
                            break;
                        case "pip":
                            installCommand = `pip install ${packages.join(" ")}`;
                            break;
                        case "bundler":
                            installCommand = `bundle add ${packages.join(" ")}`;
                            break;
                        case "composer":
                            installCommand = `composer require ${packages.join(" ")}`;
                            break;
                        case "cargo":
                            installCommand = `cargo add ${packages.join(" ")}`;
                            break;
                        // Add more cases for other package managers
                        default:
                            console.log(chalk.yellow(`⚠️ Automatic installation not supported for ${language} with package manager: ${packageManager}. Please install manually.`));
                            continue;
                    }

                    const spinner = ora(`Installing ${language} packages...`).start();
                    try {
                        await execAsync(installCommand);
                        spinner.succeed(`${language} packages installed successfully.`);
                    } catch (error) {
                        spinner.fail(`Error installing ${language} packages.`);
                        console.error(chalk.red(error.message));
                    }
>>>>>>> 057004fd
                }
            }
        }
    },

    async getPackageFileContent(projectStructure) {
        const packageFiles = [
            "package.json",
            "pom.xml",
            "build.gradle",
            "Gemfile",
            "go.mod",
            "Cargo.toml",
            "composer.json",
            "Package.swift",
            "pubspec.yaml",
        ];

        for (const file of packageFiles) {
            const matchingFile = Object.keys(projectStructure).find((key) => key.match(new RegExp(file)));
            if (matchingFile) {
                return FileManager.read(matchingFile);
            }
        }

        return "No package file found";
    },

    async analyzeDependencies(projectStructure) {
        const dependencies = {};
        for (const [key, value] of Object.entries(projectStructure)) {
            if (typeof value === "object" && value !== null) {
                for (const [subKey, subValue] of Object.entries(value)) {
                    if (subValue === null) {
                        const filePath = `${key}/${subKey}`;
                        const content = await FileManager.read(filePath);
                        dependencies[filePath] = this.extractDependencies(content, path.extname(filePath));
                    }
                }
            } else if (value === null) {
                const content = await FileManager.read(key);
                dependencies[key] = this.extractDependencies(content, path.extname(key));
            }
        }
        return dependencies;
    },

    getLanguageFromExtension(fileExtension) {
        for (const [language, config] of Object.entries(CONFIG.languageConfigs)) {
            if (config.fileExtensions.includes(fileExtension)) {
                return language;
            }
        }
        return "general"; // Default to general if no specific language found
    },

    extractDependencies(content, fileExtension) {
        const language = this.getLanguageFromExtension(fileExtension);

        switch (language) {
            case "javascript":
                return this.extractJavaScriptDependencies(content);
            case "python":
                return this.extractPythonDependencies(content);
            case "csharp":
                return this.extractCSharpDependencies(content);
            case "java":
                return this.extractJavaDependencies(content);
            case "ruby":
                return this.extractRubyDependencies(content);
            case "go":
                return this.extractGoDependencies(content);
            case "rust":
                return this.extractRustDependencies(content);
            case "php":
                return this.extractPHPDependencies(content);
            case "swift":
                return this.extractSwiftDependencies(content);
            case "kotlin":
                return this.extractKotlinDependencies(content);
            case "dart":
                return this.extractDartDependencies(content);
            default:
                return [];
        }
    },

    extractJavaScriptDependencies(content) {
        const importRegex =
            /(?:import\s+(?:\*\s+as\s+\w+\s+from\s+['"](.+?)['"]|{\s*[\w\s,]+\s*}\s+from\s+['"](.+?)['"]|\w+\s+from\s+['"](.+?)['"])|lazy\(\s*\(\)\s*=>\s*import\(['"](.+?)['"]\)\s*\))/g;
        const dependencies = [];
        let match;
        while ((match = importRegex.exec(content)) !== null) {
            const dependency = match[1] || match[2] || match[3] || match[4];
            dependencies.push(dependency);
        }
        return dependencies;
    },

    extractPythonDependencies(content) {
        const importRegex = /(?:from\s+(\S+)\s+import|\bimport\s+(\S+))/g;
        const dependencies = [];
        let match;
        while ((match = importRegex.exec(content)) !== null) {
            const dependency = match[1] || match[2];
            dependencies.push(dependency.split(".")[0]);
        }
        return [...new Set(dependencies)];
    },

    extractCSharpDependencies(content) {
        const usingRegex = /using\s+([^;]+);/g;
        const dependencies = [];
        let match;
        while ((match = usingRegex.exec(content)) !== null) {
            dependencies.push(match[1].trim());
        }
        return dependencies;
    },

    extractJavaDependencies(content) {
        const importRegex = /import\s+([^;]+);/g;
        const dependencies = [];
        let match;
        while ((match = importRegex.exec(content)) !== null) {
            dependencies.push(match[1].trim().split(".")[0]);
        }
        return [...new Set(dependencies)];
    },

    extractRubyDependencies(content) {
        const requireRegex = /(?:require|require_relative)\s+['"]([^'"]+)['"]/g;
        const dependencies = [];
        let match;
        while ((match = requireRegex.exec(content)) !== null) {
            dependencies.push(match[1]);
        }
        return dependencies;
    },

    extractGoDependencies(content) {
        const importRegex = /import\s+(?:\(\s*|\s*)([^)]+)(?:\s*\)|\s*)/g;
        const dependencies = [];
        let match;
        while ((match = importRegex.exec(content)) !== null) {
            const imports = match[1].split("\n");
            for (const imp of imports) {
                const trimmed = imp.trim();
                if (trimmed) {
                    dependencies.push(trimmed.split(/\s+/)[0].replace(/"/g, ""));
                }
            }
        }
        return dependencies;
    },

    extractRustDependencies(content) {
        const useRegex = /use\s+([^:;]+)(?:::.*)?;/g;
        const dependencies = [];
        let match;
        while ((match = useRegex.exec(content)) !== null) {
            dependencies.push(match[1]);
        }
        return [...new Set(dependencies)];
    },

    extractPHPDependencies(content) {
        const useRegex = /use\s+([^;]+);/g;
        const dependencies = [];
        let match;
        while ((match = useRegex.exec(content)) !== null) {
            dependencies.push(match[1].split("\\")[0]);
        }
        return [...new Set(dependencies)];
    },

    extractSwiftDependencies(content) {
        const importRegex = /import\s+(\w+)/g;
        const dependencies = [];
        let match;
        while ((match = importRegex.exec(content)) !== null) {
            dependencies.push(match[1]);
        }
        return dependencies;
    },

    extractKotlinDependencies(content) {
        const importRegex = /import\s+([^;\n]+)/g;
        const dependencies = [];
        let match;
        while ((match = importRegex.exec(content)) !== null) {
            dependencies.push(match[1].split(".")[0]);
        }
        return [...new Set(dependencies)];
    },

    extractDartDependencies(content) {
        const importRegex = /import\s+['"]([^'"]+)['"]/g;
        const dependencies = [];
        let match;
        while ((match = importRegex.exec(content)) !== null) {
            dependencies.push(match[1].split("/")[0]);
        }
        return [...new Set(dependencies)];
    },

    async createMissingFiles(missingFiles, ui) {
        if (missingFiles.length === 0) return;
        ui.log("📁 Creating missing files...");
        for (const filePath of missingFiles) {
            try {
                await this.addNewFile(filePath, ui);
            } catch (error) {
                const errorMessage = `❌ Error creating file ${filePath}: ${error.message}`;
                ui.log(errorMessage);
                console.error(errorMessage, error);
            }
        }
    },

    async addNewFile(filePath, ui) {
        try {
            ui.log(`➕ Adding new file: ${filePath}`);
            await FileManager.createSubfolders(filePath);
            if (!path.extname(filePath)) {
                filePath += ".js";
            }
            const fileExists = await fs.access(filePath).then(() => true).catch(() => false);

            if (!fileExists) {
                await FileManager.write(filePath, "");
                ui.log(`✅ New file ${filePath} has been created.`);
            } else {
                ui.log(`⚠️ File ${filePath} already exists. Skipping creation.`);
            }
        } catch (error) {
            const errorMessage = `❌ Error adding new file ${filePath}: ${error.message}`;
            ui.log(errorMessage);
            console.error(errorMessage, error);
        }
    },

    async createMissingFilesFromLint(lintOutput, projectStructure, ui) {
        const missingFileRegex = /Cannot find module '(.+?)'/g;
        const missingFiles = [...lintOutput.matchAll(missingFileRegex)].map((match) => match[1]);

        if (missingFiles.length === 0) return;

        ui.log(`Found missing files from lint output: ${missingFiles.join(', ')}`);

        for (const file of missingFiles) {
            const filePath = path.join(process.cwd(), `${file}.js`);
            ui.log(`Attempting to create missing file: ${filePath}`);
            await this.addNewFile(filePath, ui);
            const generatedContent = await CodeGenerator.generate("", "", filePath, projectStructure);
            await FileManager.write(filePath, generatedContent);
            ui.log(`✅ Generated content for ${filePath}`);
        }
    },

    async analyzePerformance(filePath) {
        console.log(chalk.cyan(`🚀 Analyzing performance for ${filePath}...`));
        const fileContent = await FileManager.read(filePath);
        const fileExtension = path.extname(filePath);
        const language = this.getLanguageFromExtension(fileExtension);

        const prompt = `
Analyze the following ${language} code for performance optimizations:

${fileContent}

Please consider:
1. Algorithmic complexity
2. Memory usage
3. I/O operations
4. Asynchronous operations (if applicable)
5. ${language}-specific performance best practices

Provide detailed performance optimization suggestions in a structured format.
`;

        const response = await getResponse(prompt);

        console.log(chalk.green(`📊 Performance analysis for ${filePath}:`));
        console.log(response.content[0].text);
        await CodeGenerator.calculateTokenStats(response.usage?.input_tokens, response.usage?.output_tokens);
    },

    async checkSecurityVulnerabilities(filePath) {
        console.log(chalk.cyan(`🔒 Checking security vulnerabilities for ${filePath}...`));
        const fileContent = await FileManager.read(filePath);
        const fileExtension = path.extname(filePath);
        const language = this.getLanguageFromExtension(fileExtension);

        const prompt = `
Analyze the following ${language} code for potential security vulnerabilities:

${fileContent}

Please consider:
1. Input validation and sanitization
2. Authentication and authorization issues
3. Data exposure risks
4. Cross-site scripting (XSS) vulnerabilities
5. SQL injection risks (if applicable)
6. ${language}-specific security best practices

Provide detailed security vulnerability analysis and suggestions in a structured format.
`;

        const response = await getResponse(prompt);

        console.log(chalk.green(`📊 Security vulnerability analysis for ${filePath}:`));
        console.log(response.content[0].text);
        await CodeGenerator.calculateTokenStats(response.usage?.input_tokens, response.usage?.output_tokens);
    },

    async generateUnitTests(filePath, projectStructure) {
        console.log(chalk.cyan(`🧪 Generating unit tests for ${filePath}...`));
        const fileContent = await FileManager.read(filePath);
        const fileExtension = path.extname(filePath);
        const language = this.getLanguageFromExtension(fileExtension);

        const prompt = `
Generate unit tests for the following ${language} code:

${fileContent}

Project structure:
${JSON.stringify(projectStructure, null, 2)}

Please consider:
1. Testing all public functions and methods
2. Covering edge cases and error scenarios
3. Mocking external dependencies
4. Achieving high code coverage
5. Following ${language}-specific testing best practices

Provide the generated unit tests in a text code format, ready to be saved in a separate test file. Do not include any explanations or comments in your response, just provide the code. Don't use md formatting or code snippets. Just code text
`;

        const spinner = ora("Generating unit tests...").start();

        try {
            const response = await getResponse(prompt);
            spinner.succeed("Unit tests generated");
            const testFilePath = filePath.replace(/\.js$/, ".test.js");
            await FileManager.write(testFilePath, response.content[0].text);
            console.log(chalk.green(`✅ Unit tests generated and saved to ${testFilePath}`));
            await CodeGenerator.calculateTokenStats(response.usage?.input_tokens, response.usage?.output_tokens);
        } catch (error) {
            spinner.fail("Error generating unit tests");
            console.error(chalk.red(`Error: ${error.message}`));
        }
    },
};

export default CodeAnalyzer;<|MERGE_RESOLUTION|>--- conflicted
+++ resolved
@@ -192,26 +192,26 @@
         ui.log("🔍 Detecting missing dependencies...");
         const packageContent = await this.getPackageFileContent(projectStructure);
         const prompt = `
-    Analyze the following project structure and detect any missing dependencies or files:
+     Analyze the following project structure and detect any missing dependencies or files:
     
-    ${JSON.stringify(projectStructure, null, 2)}
+     ${JSON.stringify(projectStructure, null, 2)}
     
-    Dependencies graph:
+     Dependencies graph:
     
-    ${JSON.stringify(await this.analyzeDependencies(projectStructure), null, 2)}
+     ${JSON.stringify(await this.analyzeDependencies(projectStructure), null, 2)}
     
-    Package file content:
-    ${packageContent}
+     Package file content:
+     ${packageContent}
     
-    Please identify:
-    1. Missing packages based on import statements for each supported language (e.g., {"javascript": ["react"], "python": ["numpy"]})
-    2. Missing files that are referenced but not present in the project structure (please always return filenames based on repo root)
-    3. Potential circular dependencies
-    4. Dependencies listed in the package file but not used in the project
-    5. Dependencies used in the project but not listed in the package file
+     Please identify:
+     1. Missing packages based on import statements for each supported language (e.g., {"javascript": ["react"], "python": ["numpy"]})
+     2. Missing files that are referenced but not present in the project structure (please always return filenames based on repo root)
+     3. Potential circular dependencies
+     4. Dependencies listed in the package file but not used in the project
+     5. Dependencies used in the project but not listed in the package file
     
-    Provide the results in a single JSON code snippet.
-    `;
+     Provide the results in a single JSON code snippet.
+     `;
         const response = await getResponse(prompt);
 
         ui.log("📊 Missing dependencies analysis:");
@@ -223,7 +223,6 @@
             if (jsonString) {
                 const structuredResults = JSON.parse(jsonString);
                 if (structuredResults) {
-<<<<<<< HEAD
                     await this.createMissingFiles(structuredResults?.missingFiles || [], ui);
                     await this.installMissingPackages(structuredResults?.unlistedDependencies || structuredResults?.missingPackages || {}, ui);
                 }
@@ -242,30 +241,11 @@
         }
 
         ui.log("📦 Found missing packages. Attempting to install...");
-=======
-                    await this.createMissingFiles(structuredResults?.missingFiles || []);
-                    await this.installMissingPackages(structuredResults?.unlistedDependencies || structuredResults?.missingPackages || {});
-                }
-            }
-        } catch (e) {
-            console.error(chalk.red("❌ Error parsing or processing dependency analysis results."), e);
-        }
-    },
-
-    async installMissingPackages(missingPackages) {
-        if (!missingPackages || Object.keys(missingPackages).length === 0) {
-            console.log(chalk.green("✅ No missing packages to install."));
-            return;
-        }
-
-        console.log(chalk.cyan("📦 Found missing packages."));
->>>>>>> 057004fd
 
         for (const [language, packages] of Object.entries(missingPackages)) {
             if (packages.length > 0) {
                 const languageConfig = CONFIG.languageConfigs[language];
                 if (!languageConfig) {
-<<<<<<< HEAD
                     ui.log(`⚠️ No package manager configured for ${language}.`);
                     continue;
                 }
@@ -290,53 +270,6 @@
                 } catch (error) {
                     ui.log(`❌ Error installing ${language} packages: ${error.message}`);
                     console.error(error); // Log full error to console for debugging
-=======
-                    console.log(chalk.yellow(`⚠️ No package manager configured for ${language}.`));
-                    continue;
-                }
-
-                const { install } = await inquirer.prompt({
-                    type: "confirm",
-                    name: "install",
-                    message: `Do you want to install the following ${language} package(s): ${packages.join(", ")}?`,
-                    default: true,
-                });
-
-                if (install) {
-                    const packageManager = languageConfig.packageManager;
-                    let installCommand;
-                    // Using a more robust way to construct the install command
-                    switch (packageManager) {
-                        case "npm":
-                            installCommand = `npm install ${packages.join(" ")}`;
-                            break;
-                        case "pip":
-                            installCommand = `pip install ${packages.join(" ")}`;
-                            break;
-                        case "bundler":
-                            installCommand = `bundle add ${packages.join(" ")}`;
-                            break;
-                        case "composer":
-                            installCommand = `composer require ${packages.join(" ")}`;
-                            break;
-                        case "cargo":
-                            installCommand = `cargo add ${packages.join(" ")}`;
-                            break;
-                        // Add more cases for other package managers
-                        default:
-                            console.log(chalk.yellow(`⚠️ Automatic installation not supported for ${language} with package manager: ${packageManager}. Please install manually.`));
-                            continue;
-                    }
-
-                    const spinner = ora(`Installing ${language} packages...`).start();
-                    try {
-                        await execAsync(installCommand);
-                        spinner.succeed(`${language} packages installed successfully.`);
-                    } catch (error) {
-                        spinner.fail(`Error installing ${language} packages.`);
-                        console.error(chalk.red(error.message));
-                    }
->>>>>>> 057004fd
                 }
             }
         }
