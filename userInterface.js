--- conflicted
+++ resolved
@@ -69,16 +69,13 @@
                 "deepseek-reasoner",
                 "deepseek-chat",
                 "gemini-2.0-flash-thinking-exp-01-21",
-<<<<<<< HEAD
                 "gemini-2.5-flash-preview-05-20",
                 "gemini-2.5-pro-preview-06-05",
                 { name: `Local OpenVINO (${CONFIG.defaultLocalModelName})`, value: "openvino_local" },
-=======
                 "gemini-2.5-flash",
                 "gemini-flash-latest",
                 "gemini-2.5-pro",
                 "grok-4-fast"
->>>>>>> a86df547
             ],
         });
     },
