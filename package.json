--- conflicted
+++ resolved
@@ -27,14 +27,11 @@
         "node": ">=20.0.0"
     },
     "dependencies": {
-<<<<<<< HEAD
         "@anthropic-ai/sdk": "^0.36.3",
         "@google/generative-ai": "^0.21.0",
         "axios": "^1.9.0",
-=======
         "@anthropic-ai/sdk": "^0.56.0",
         "@google/generative-ai": "^0.24.1",
->>>>>>> a86df547
         "chalk": "^5.4.1",
         "ignore": "^7.0.5",
         "inquirer": "^12.6.3",
