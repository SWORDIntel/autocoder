import jwt from "jsonwebtoken";
import User from "../models/user.js";
import { getIpFromRequest } from "../utils.js";

export const authCookie = (req, res, next) => {
    const token = req.cookies.token;

    if (token) {
        jwt.verify(token, process.env.JWT_TOKEN, (err, user) => {
            if (err) {
                return res.sendStatus(403);
            }

            req.user = user;
            next();
        });
    } else {
        res.sendStatus(401);
    }
};

export const checkDeviceLimit = async (req, res, next) => {
    try {
        const user = await User.findById(req.user.id);
        if (!user) {
            return res.status(404).json({ error: "User not found" });
        }

        const deviceLimit = user.tier === "Free" ? 3 : user.tier === "Premium" ? 20 : Infinity;

        const deviceIp = getIpFromRequest(req);
        if (!user.devices.includes(deviceIp)) {
            if (user.devices.length >= deviceLimit) {
                return res.status(403).json({ error: "Device limit reached" });
            }
            user.addDevice(deviceIp);
            await user.save();
        }

        next();
<<<<<<< HEAD
    } catch (error) {
        console.error("Error in checkDeviceLimit:", error);
=======
    } catch {
>>>>>>> 057004fd
        res.status(500).json({ error: "Internal server error" });
    }
};

export const isAdmin = async (req, res, next) => {
    try {
        const user = await User.findById(req.user.id);
        if (!user || !user.isAdmin) {
            return res.status(403).json({ error: "Unauthorized" });
        }
        next();
<<<<<<< HEAD
    } catch (error) {
        console.error("Error in isAdmin:", error);
=======
    } catch {
>>>>>>> 057004fd
        res.status(500).json({ error: "Internal server error" });
    }
};

export default {
    authCookie,
    checkDeviceLimit,
    isAdmin,
};<|MERGE_RESOLUTION|>--- conflicted
+++ resolved
@@ -33,17 +33,13 @@
             if (user.devices.length >= deviceLimit) {
                 return res.status(403).json({ error: "Device limit reached" });
             }
-            user.addDevice(deviceIp);
+            user.devices.push(deviceIp);
             await user.save();
         }
 
         next();
-<<<<<<< HEAD
     } catch (error) {
         console.error("Error in checkDeviceLimit:", error);
-=======
-    } catch {
->>>>>>> 057004fd
         res.status(500).json({ error: "Internal server error" });
     }
 };
@@ -55,12 +51,8 @@
             return res.status(403).json({ error: "Unauthorized" });
         }
         next();
-<<<<<<< HEAD
     } catch (error) {
         console.error("Error in isAdmin:", error);
-=======
-    } catch {
->>>>>>> 057004fd
         res.status(500).json({ error: "Internal server error" });
     }
 };
